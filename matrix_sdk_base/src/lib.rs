// Copyright 2020 Damir Jelić
// Copyright 2020 The Matrix.org Foundation C.I.C.
//
// Licensed under the Apache License, Version 2.0 (the "License");
// you may not use this file except in compliance with the License.
// You may obtain a copy of the License at
//
//     http://www.apache.org/licenses/LICENSE-2.0
//
// Unless required by applicable law or agreed to in writing, software
// distributed under the License is distributed on an "AS IS" BASIS,
// WITHOUT WARRANTIES OR CONDITIONS OF ANY KIND, either express or implied.
// See the License for the specific language governing permissions and
// limitations under the License.

//! This crate implements a [Matrix](https://matrix.org/) client library.
//!
//! ##  Crate Feature Flags
//!
//! The following crate feature flags are available:
//!
//! * `encryption`: Enables end-to-end encryption support in the library.
//! * `sqlite_cryptostore`: Enables a SQLite based store for the encryption
//! keys. If this is disabled and `encryption` support is enabled the keys will
//! by default be stored only in memory and thus lost after the client is
//! destroyed.
#![deny(
    missing_debug_implementations,
    dead_code,
    missing_docs,
    trivial_casts,
    trivial_numeric_casts,
    unused_extern_crates,
    unused_import_braces,
    unused_qualifications
)]
#![cfg_attr(feature = "docs", feature(doc_cfg))]

pub use crate::{
    error::{Error, Result},
    session::Session,
};
pub use matrix_sdk_common::*;

mod client;
mod error;
mod event_emitter;
mod models;
mod session;
mod state;

pub use client::{BaseClient, BaseClientConfig, RoomState, RoomStateType};
pub use event_emitter::{CustomEvent, EventEmitter, SyncRoom};
pub use models::Room;
pub use state::{AllRooms, ClientState};

#[cfg(feature = "encryption")]
#[cfg_attr(feature = "docs", doc(cfg(encryption)))]
pub use matrix_sdk_crypto::{
<<<<<<< HEAD
    store::CryptoStoreError, Device, IncomingResponse, LocalTrust, OutgoingRequest,
    OutgoingRequests, ReadOnlyDevice, Sas, UserDevices,
=======
    CryptoStoreError, Device, IncomingResponse, LocalTrust, OutgoingRequest, OutgoingRequests,
    ReadOnlyDevice, Sas, ToDeviceRequest, UserDevices,
>>>>>>> 73c104ca
};

#[cfg(feature = "messages")]
#[cfg_attr(feature = "docs", doc(cfg(messages)))]
pub use models::{MessageQueue, PossiblyRedactedExt};

#[cfg(not(target_arch = "wasm32"))]
pub use state::JsonStore;
pub use state::StateStore;<|MERGE_RESOLUTION|>--- conflicted
+++ resolved
@@ -57,13 +57,8 @@
 #[cfg(feature = "encryption")]
 #[cfg_attr(feature = "docs", doc(cfg(encryption)))]
 pub use matrix_sdk_crypto::{
-<<<<<<< HEAD
     store::CryptoStoreError, Device, IncomingResponse, LocalTrust, OutgoingRequest,
-    OutgoingRequests, ReadOnlyDevice, Sas, UserDevices,
-=======
-    CryptoStoreError, Device, IncomingResponse, LocalTrust, OutgoingRequest, OutgoingRequests,
-    ReadOnlyDevice, Sas, ToDeviceRequest, UserDevices,
->>>>>>> 73c104ca
+    OutgoingRequests, ReadOnlyDevice, Sas, ToDeviceRequest, UserDevices,
 };
 
 #[cfg(feature = "messages")]
