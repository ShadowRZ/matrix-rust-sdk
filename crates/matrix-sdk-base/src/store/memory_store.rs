// Copyright 2021 The Matrix.org Foundation C.I.C.
//
// Licensed under the Apache License, Version 2.0 (the "License");
// you may not use this file except in compliance with the License.
// You may obtain a copy of the License at
//
//     http://www.apache.org/licenses/LICENSE-2.0
//
// Unless required by applicable law or agreed to in writing, software
// distributed under the License is distributed on an "AS IS" BASIS,
// WITHOUT WARRANTIES OR CONDITIONS OF ANY KIND, either express or implied.
// See the License for the specific language governing permissions and
// limitations under the License.

use std::{
    collections::{BTreeMap, BTreeSet, HashMap},
    sync::{Arc, RwLock},
};

use async_stream::stream;
use dashmap::{DashMap, DashSet};
use lru::LruCache;
#[allow(unused_imports)]
use matrix_sdk_common::{async_trait, instant::Instant, locks::Mutex};
use ruma::{
    events::{
        presence::PresenceEvent,
        receipt::Receipt,
        room::{
            member::{
                MembershipState, OriginalSyncRoomMemberEvent, RoomMemberEventContent,
                StrippedRoomMemberEvent,
            },
            redaction::SyncRoomRedactionEvent,
        },
        AnyGlobalAccountDataEvent, AnyRoomAccountDataEvent, AnyStrippedStateEvent,
        AnySyncMessageLikeEvent, AnySyncRoomEvent, AnySyncStateEvent, GlobalAccountDataEventType,
        RoomAccountDataEventType, StateEventType,
    },
    receipt::ReceiptType,
    serde::Raw,
    signatures::{redact_in_place, CanonicalJsonObject},
    EventId, MxcUri, OwnedEventId, OwnedRoomId, OwnedUserId, RoomId, RoomVersionId, UserId,
};
#[allow(unused_imports)]
use tracing::{info, warn};

use super::{BoxStream, Result, RoomInfo, StateChanges, StateStore};
use crate::{
<<<<<<< HEAD
    deserialized_responses::{EitherMemberEvent, MemberEvent, StrippedMemberEvent, SyncRoomEvent},
=======
    deserialized_responses::SyncRoomEvent,
>>>>>>> 3490a9f7
    media::{MediaRequest, UniqueKey},
    StoreError,
};

/// In-Memory, non-persistent implementation of the `StateStore`
///
/// Default if no other is configured at startup.
#[allow(clippy::type_complexity)]
#[derive(Debug, Clone)]
pub struct MemoryStore {
    sync_token: Arc<RwLock<Option<String>>>,
    filters: Arc<DashMap<String, String>>,
    account_data: Arc<DashMap<GlobalAccountDataEventType, Raw<AnyGlobalAccountDataEvent>>>,
    members: Arc<DashMap<OwnedRoomId, DashMap<OwnedUserId, OriginalSyncRoomMemberEvent>>>,
    profiles: Arc<DashMap<OwnedRoomId, DashMap<OwnedUserId, RoomMemberEventContent>>>,
    display_names: Arc<DashMap<OwnedRoomId, DashMap<String, BTreeSet<OwnedUserId>>>>,
    joined_user_ids: Arc<DashMap<OwnedRoomId, DashSet<OwnedUserId>>>,
    invited_user_ids: Arc<DashMap<OwnedRoomId, DashSet<OwnedUserId>>>,
    room_info: Arc<DashMap<OwnedRoomId, RoomInfo>>,
    room_state:
        Arc<DashMap<OwnedRoomId, DashMap<StateEventType, DashMap<String, Raw<AnySyncStateEvent>>>>>,
    room_account_data:
        Arc<DashMap<OwnedRoomId, DashMap<RoomAccountDataEventType, Raw<AnyRoomAccountDataEvent>>>>,
    stripped_room_infos: Arc<DashMap<OwnedRoomId, RoomInfo>>,
    stripped_room_state: Arc<
        DashMap<OwnedRoomId, DashMap<StateEventType, DashMap<String, Raw<AnyStrippedStateEvent>>>>,
    >,
    stripped_members: Arc<DashMap<OwnedRoomId, DashMap<OwnedUserId, StrippedRoomMemberEvent>>>,
    presence: Arc<DashMap<OwnedUserId, Raw<PresenceEvent>>>,
    room_user_receipts:
        Arc<DashMap<OwnedRoomId, DashMap<String, DashMap<OwnedUserId, (OwnedEventId, Receipt)>>>>,
    room_event_receipts: Arc<
        DashMap<OwnedRoomId, DashMap<String, DashMap<OwnedEventId, DashMap<OwnedUserId, Receipt>>>>,
    >,
    media: Arc<Mutex<LruCache<String, Vec<u8>>>>,
    custom: Arc<DashMap<Vec<u8>, Vec<u8>>>,
    room_timeline: Arc<DashMap<OwnedRoomId, TimelineData>>,
}

impl Default for MemoryStore {
    fn default() -> Self {
        Self::new()
    }
}

impl MemoryStore {
    #[allow(dead_code)]
    /// Create a new empty MemoryStore
    pub fn new() -> Self {
        Self {
            sync_token: Default::default(),
            filters: Default::default(),
            account_data: Default::default(),
            members: Default::default(),
            profiles: Default::default(),
            display_names: Default::default(),
            joined_user_ids: Default::default(),
            invited_user_ids: Default::default(),
            room_info: Default::default(),
            room_state: Default::default(),
            room_account_data: Default::default(),
            stripped_room_infos: Default::default(),
            stripped_room_state: Default::default(),
            stripped_members: Default::default(),
            presence: Default::default(),
            room_user_receipts: Default::default(),
            room_event_receipts: Default::default(),
            media: Arc::new(Mutex::new(LruCache::new(100))),
            custom: DashMap::new().into(),
            room_timeline: Default::default(),
        }
    }

    async fn save_filter(&self, filter_name: &str, filter_id: &str) -> Result<()> {
        self.filters.insert(filter_name.to_owned(), filter_id.to_owned());

        Ok(())
    }

    async fn get_filter(&self, filter_name: &str) -> Result<Option<String>> {
        Ok(self.filters.get(filter_name).map(|f| f.to_string()))
    }

    async fn get_sync_token(&self) -> Result<Option<String>> {
        Ok(self.sync_token.read().unwrap().clone())
    }

    async fn save_changes(&self, changes: &StateChanges) -> Result<()> {
        let now = Instant::now();

        if let Some(s) = &changes.sync_token {
            *self.sync_token.write().unwrap() = Some(s.to_owned());
        }

        for (room, events) in &changes.members {
            for event in events.values() {
                match event.content.membership {
                    MembershipState::Join => {
                        self.joined_user_ids
                            .entry(room.clone())
                            .or_insert_with(DashSet::new)
                            .insert(event.state_key.clone());
                        self.invited_user_ids
                            .entry(room.clone())
                            .or_insert_with(DashSet::new)
                            .remove(&event.state_key);
                    }
                    MembershipState::Invite => {
                        self.invited_user_ids
                            .entry(room.clone())
                            .or_insert_with(DashSet::new)
                            .insert(event.state_key.clone());
                        self.joined_user_ids
                            .entry(room.clone())
                            .or_insert_with(DashSet::new)
                            .remove(&event.state_key);
                    }
                    _ => {
                        self.joined_user_ids
                            .entry(room.clone())
                            .or_insert_with(DashSet::new)
                            .remove(&event.state_key);
                        self.invited_user_ids
                            .entry(room.clone())
                            .or_insert_with(DashSet::new)
                            .remove(&event.state_key);
                    }
                }

                self.members
                    .entry(room.clone())
                    .or_insert_with(DashMap::new)
                    .insert(event.state_key.clone(), event.clone());
            }
        }

        for (room, users) in &changes.profiles {
            for (user_id, profile) in users {
                self.profiles
                    .entry(room.clone())
                    .or_insert_with(DashMap::new)
                    .insert(user_id.clone(), profile.clone());
            }
        }

        for (room, map) in &changes.ambiguity_maps {
            for (display_name, display_names) in map {
                self.display_names
                    .entry(room.clone())
                    .or_insert_with(DashMap::new)
                    .insert(display_name.clone(), display_names.clone());
            }
        }

        for (event_type, event) in &changes.account_data {
            self.account_data.insert(event_type.clone(), event.clone());
        }

        for (room, events) in &changes.room_account_data {
            for (event_type, event) in events {
                self.room_account_data
                    .entry(room.clone())
                    .or_insert_with(DashMap::new)
                    .insert(event_type.clone(), event.clone());
            }
        }

        for (room, event_types) in &changes.state {
            for (event_type, events) in event_types {
                for (state_key, event) in events {
                    self.room_state
                        .entry(room.clone())
                        .or_insert_with(DashMap::new)
                        .entry(event_type.clone())
                        .or_insert_with(DashMap::new)
                        .insert(state_key.to_owned(), event.clone());
                }
            }
        }

        for (room_id, room_info) in &changes.room_infos {
            self.room_info.insert(room_id.clone(), room_info.clone());
        }

        for (sender, event) in &changes.presence {
            self.presence.insert(sender.clone(), event.clone());
        }

        for (room_id, info) in &changes.stripped_room_infos {
            self.stripped_room_infos.insert(room_id.clone(), info.clone());
        }

        for (room, events) in &changes.stripped_members {
            for event in events.values() {
                match event.content.membership {
                    MembershipState::Join => {
                        self.joined_user_ids
                            .entry(room.clone())
                            .or_insert_with(DashSet::new)
                            .insert(event.state_key.clone());
                        self.invited_user_ids
                            .entry(room.clone())
                            .or_insert_with(DashSet::new)
                            .remove(&event.state_key);
                    }
                    MembershipState::Invite => {
                        self.invited_user_ids
                            .entry(room.clone())
                            .or_insert_with(DashSet::new)
                            .insert(event.state_key.clone());
                        self.joined_user_ids
                            .entry(room.clone())
                            .or_insert_with(DashSet::new)
                            .remove(&event.state_key);
                    }
                    _ => {
                        self.joined_user_ids
                            .entry(room.clone())
                            .or_insert_with(DashSet::new)
                            .remove(&event.state_key);
                        self.invited_user_ids
                            .entry(room.clone())
                            .or_insert_with(DashSet::new)
                            .remove(&event.state_key);
                    }
                }

                self.stripped_members
                    .entry(room.clone())
                    .or_insert_with(DashMap::new)
                    .insert(event.state_key.clone(), event.clone());
            }
        }

        for (room, event_types) in &changes.stripped_state {
            for (event_type, events) in event_types {
                for (state_key, event) in events {
                    self.stripped_room_state
                        .entry(room.clone())
                        .or_insert_with(DashMap::new)
                        .entry(event_type.clone())
                        .or_insert_with(DashMap::new)
                        .insert(state_key.to_owned(), event.clone());
                }
            }
        }

        for (room, content) in &changes.receipts {
            for (event_id, receipts) in &content.0 {
                for (receipt_type, receipts) in receipts {
                    for (user_id, receipt) in receipts {
                        // Add the receipt to the room user receipts
                        if let Some((old_event, _)) = self
                            .room_user_receipts
                            .entry(room.clone())
                            .or_insert_with(DashMap::new)
                            .entry(receipt_type.to_string())
                            .or_insert_with(DashMap::new)
                            .insert(user_id.clone(), (event_id.clone(), receipt.clone()))
                        {
                            // Remove the old receipt from the room event receipts
                            if let Some(receipt_map) = self.room_event_receipts.get(room) {
                                if let Some(event_map) = receipt_map.get(receipt_type.as_ref()) {
                                    if let Some(user_map) = event_map.get_mut(&old_event) {
                                        user_map.remove(user_id);
                                    }
                                }
                            }
                        }

                        // Add the receipt to the room event receipts
                        self.room_event_receipts
                            .entry(room.clone())
                            .or_insert_with(DashMap::new)
                            .entry(receipt_type.to_string())
                            .or_insert_with(DashMap::new)
                            .entry(event_id.clone())
                            .or_insert_with(DashMap::new)
                            .insert(user_id.clone(), receipt.clone());
                    }
                }
            }
        }

        for (room, timeline) in &changes.timeline {
            if timeline.sync {
                info!("Save new timeline batch from sync response for {}", room);
            } else {
                info!("Save new timeline batch from messages response for {}", room);
            }

            let mut delete_timeline = false;
            if timeline.limited {
                info!("Delete stored timeline for {} because the sync response was limited", room);
                delete_timeline = true;
            } else if let Some(mut data) = self.room_timeline.get_mut(room) {
                if !timeline.sync && Some(&timeline.start) != data.end.as_ref() {
                    // This should only happen when a developer adds a wrong timeline
                    // batch to the `StateChanges` or the server returns a wrong response
                    // to our request.
                    warn!("Drop unexpected timeline batch for {}", room);
                    return Ok(());
                }

                // Check if the event already exists in the store
                for event in &timeline.events {
                    if let Some(event_id) = event.event_id() {
                        if data.event_id_to_position.contains_key(&event_id) {
                            delete_timeline = true;
                            break;
                        }
                    }
                }

                if !delete_timeline {
                    if timeline.sync {
                        data.start = timeline.start.clone();
                    } else {
                        data.end = timeline.end.clone();
                    }
                }
            }

            if delete_timeline {
                info!("Delete stored timeline for {} because of duplicated events", room);
                self.room_timeline.remove(room);
            }

            let mut data =
                self.room_timeline.entry(room.to_owned()).or_insert_with(|| TimelineData {
                    start: timeline.start.clone(),
                    end: timeline.end.clone(),
                    ..Default::default()
                });

            let make_room_version = || {
                self.room_info
                    .get(room)
                    .and_then(|info| {
                        info.base_info.create.as_ref().map(|event| event.room_version.clone())
                    })
                    .unwrap_or_else(|| {
                        warn!("Unable to find the room version for {}, assume version 9", room);
                        RoomVersionId::V9
                    })
            };

            if timeline.sync {
                let mut room_version = None;
                for event in &timeline.events {
                    // Redact events already in store only on sync response
                    if let Ok(AnySyncRoomEvent::MessageLike(
                        AnySyncMessageLikeEvent::RoomRedaction(SyncRoomRedactionEvent::Original(
                            redaction,
                        )),
                    )) = event.event.deserialize()
                    {
                        let pos = data.event_id_to_position.get(&redaction.redacts).copied();

                        if let Some(position) = pos {
                            if let Some(mut full_event) = data.events.get_mut(&position.clone()) {
                                let mut event_json: CanonicalJsonObject =
                                    full_event.event.deserialize_as()?;
                                let v = room_version.get_or_insert_with(make_room_version);

                                redact_in_place(&mut event_json, v)
                                    .map_err(StoreError::Redaction)?;
                                full_event.event = Raw::new(&event_json)?.cast();
                            }
                        }
                    }

                    data.start_position -= 1;
                    let start_position = data.start_position;
                    // Only add event with id to the position map
                    if let Some(event_id) = event.event_id() {
                        data.event_id_to_position.insert(event_id, start_position);
                    }
                    data.events.insert(start_position, event.clone());
                }
            } else {
                for event in &timeline.events {
                    data.end_position += 1;
                    let end_position = data.end_position;
                    // Only add event with id to the position map
                    if let Some(event_id) = event.event_id() {
                        data.event_id_to_position.insert(event_id, end_position);
                    }
                    data.events.insert(end_position, event.clone());
                }
            }
        }

        info!("Saved changes in {:?}", now.elapsed());

        Ok(())
    }

    async fn get_presence_event(&self, user_id: &UserId) -> Result<Option<Raw<PresenceEvent>>> {
        Ok(self.presence.get(user_id).map(|p| p.clone()))
    }

    async fn get_state_event(
        &self,
        room_id: &RoomId,
        event_type: StateEventType,
        state_key: &str,
    ) -> Result<Option<Raw<AnySyncStateEvent>>> {
        Ok(self
            .room_state
            .get(room_id)
            .and_then(|e| e.get(&event_type).and_then(|s| s.get(state_key).map(|e| e.clone()))))
    }

    async fn get_state_events(
        &self,
        room_id: &RoomId,
        event_type: StateEventType,
    ) -> Result<Vec<Raw<AnySyncStateEvent>>> {
        Ok(self
            .room_state
            .get(room_id)
            .and_then(|e| {
                e.get(&event_type).map(|s| s.iter().map(|e| e.clone()).collect::<Vec<_>>())
            })
            .unwrap_or_default())
    }

    async fn get_profile(
        &self,
        room_id: &RoomId,
        user_id: &UserId,
    ) -> Result<Option<RoomMemberEventContent>> {
        Ok(self.profiles.get(room_id).and_then(|p| p.get(user_id).map(|p| p.clone())))
    }

    async fn get_member_event(
        &self,
        room_id: &RoomId,
        state_key: &UserId,
<<<<<<< HEAD
    ) -> Result<Option<EitherMemberEvent>> {
        if let Some(e) = self.members.get(room_id).and_then(|m| m.get(state_key).map(|m| m.clone())) {
            Ok(Some(e.into()))
        } else if let Some(e) = self.stripped_members.get(room_id).and_then(|m| m.get(state_key).map(|m| m.clone())) {
            Ok(Some(e.into()))
        } else {
            Ok(None)
        }
    }

    fn get_user_ids(&self, room_id: &RoomId) -> Vec<Box<UserId>> {
        if let Some(u) = self.members.get(room_id) {
            u.iter().map(|u| u.key().clone()).collect()
        } else  {
            self.stripped_members
                .get(room_id)
                .map(|u| u.iter().map(|u| u.key().clone()).collect())
                .unwrap_or_default()
        }
=======
    ) -> Result<Option<OriginalSyncRoomMemberEvent>> {
        Ok(self.members.get(room_id).and_then(|m| m.get(state_key).map(|m| m.clone())))
    }

    fn get_user_ids(&self, room_id: &RoomId) -> Vec<OwnedUserId> {
        self.members
            .get(room_id)
            .map(|u| u.iter().map(|u| u.key().clone()).collect())
            .unwrap_or_default()
>>>>>>> 3490a9f7
    }

    fn get_invited_user_ids(&self, room_id: &RoomId) -> Vec<OwnedUserId> {
        self.invited_user_ids
            .get(room_id)
            .map(|u| u.iter().map(|u| u.clone()).collect())
            .unwrap_or_default()
    }

    fn get_joined_user_ids(&self, room_id: &RoomId) -> Vec<OwnedUserId> {
        self.joined_user_ids
            .get(room_id)
            .map(|u| u.iter().map(|u| u.clone()).collect())
            .unwrap_or_default()
    }

    fn get_room_infos(&self) -> Vec<RoomInfo> {
        self.room_info.iter().map(|r| r.clone()).collect()
    }

    fn get_stripped_room_infos(&self) -> Vec<RoomInfo> {
        self.stripped_room_infos.iter().map(|r| r.clone()).collect()
    }

    async fn get_account_data_event(
        &self,
        event_type: GlobalAccountDataEventType,
    ) -> Result<Option<Raw<AnyGlobalAccountDataEvent>>> {
        Ok(self.account_data.get(&event_type).map(|e| e.clone()))
    }

    async fn get_room_account_data_event(
        &self,
        room_id: &RoomId,
        event_type: RoomAccountDataEventType,
    ) -> Result<Option<Raw<AnyRoomAccountDataEvent>>> {
        Ok(self.room_account_data.get(room_id).and_then(|m| m.get(&event_type).map(|e| e.clone())))
    }

    async fn get_user_room_receipt_event(
        &self,
        room_id: &RoomId,
        receipt_type: ReceiptType,
        user_id: &UserId,
    ) -> Result<Option<(OwnedEventId, Receipt)>> {
        Ok(self.room_user_receipts.get(room_id).and_then(|m| {
            m.get(receipt_type.as_ref()).and_then(|m| m.get(user_id).map(|r| r.clone()))
        }))
    }

    async fn get_event_room_receipt_events(
        &self,
        room_id: &RoomId,
        receipt_type: ReceiptType,
        event_id: &EventId,
    ) -> Result<Vec<(OwnedUserId, Receipt)>> {
        Ok(self
            .room_event_receipts
            .get(room_id)
            .and_then(|m| {
                m.get(receipt_type.as_ref()).and_then(|m| {
                    m.get(event_id)
                        .map(|m| m.iter().map(|r| (r.key().clone(), r.value().clone())).collect())
                })
            })
            .unwrap_or_default())
    }

    async fn get_custom_value(&self, key: &[u8]) -> Result<Option<Vec<u8>>> {
        Ok(self.custom.get(key).map(|e| e.value().clone()))
    }

    async fn set_custom_value(&self, key: &[u8], value: Vec<u8>) -> Result<Option<Vec<u8>>> {
        Ok(self.custom.insert(key.to_vec(), value))
    }

    async fn add_media_content(&self, request: &MediaRequest, data: Vec<u8>) -> Result<()> {
        self.media.lock().await.put(request.unique_key(), data);

        Ok(())
    }

    async fn get_media_content(&self, request: &MediaRequest) -> Result<Option<Vec<u8>>> {
        Ok(self.media.lock().await.get(&request.unique_key()).cloned())
    }

    async fn remove_media_content(&self, request: &MediaRequest) -> Result<()> {
        self.media.lock().await.pop(&request.unique_key());

        Ok(())
    }

    async fn remove_media_content_for_uri(&self, uri: &MxcUri) -> Result<()> {
        let mut media_store = self.media.lock().await;

        let keys: Vec<String> = media_store
            .iter()
            .filter_map(
                |(key, _)| if key.starts_with(&uri.to_string()) { Some(key.clone()) } else { None },
            )
            .collect();

        for key in keys {
            media_store.pop(&key);
        }

        Ok(())
    }

    async fn remove_room(&self, room_id: &RoomId) -> Result<()> {
        self.members.remove(room_id);
        self.profiles.remove(room_id);
        self.display_names.remove(room_id);
        self.joined_user_ids.remove(room_id);
        self.invited_user_ids.remove(room_id);
        self.room_info.remove(room_id);
        self.room_state.remove(room_id);
        self.room_account_data.remove(room_id);
        self.stripped_room_infos.remove(room_id);
        self.stripped_room_state.remove(room_id);
        self.stripped_members.remove(room_id);
        self.room_user_receipts.remove(room_id);
        self.room_event_receipts.remove(room_id);
        self.room_timeline.remove(room_id);

        Ok(())
    }

    async fn room_timeline(
        &self,
        room_id: &RoomId,
    ) -> Result<Option<(BoxStream<Result<SyncRoomEvent>>, Option<String>)>> {
        let (events, end_token) = if let Some(data) = self.room_timeline.get(room_id) {
            (data.events.clone(), data.end.clone())
        } else {
            info!("No timeline for {} was previously stored", room_id);
            return Ok(None);
        };

        let stream = stream! {
            for (_, item) in events {
                yield Ok(item);
            }
        };

        info!("Found previously stored timeline for {}, with end token {:?}", room_id, end_token);

        Ok(Some((Box::pin(stream), end_token)))
    }
}

#[cfg_attr(target_arch = "wasm32", async_trait(?Send))]
#[cfg_attr(not(target_arch = "wasm32"), async_trait)]
impl StateStore for MemoryStore {
    async fn save_filter(&self, filter_name: &str, filter_id: &str) -> Result<()> {
        self.save_filter(filter_name, filter_id).await
    }

    async fn save_changes(&self, changes: &StateChanges) -> Result<()> {
        self.save_changes(changes).await
    }

    async fn get_filter(&self, filter_id: &str) -> Result<Option<String>> {
        self.get_filter(filter_id).await
    }

    async fn get_sync_token(&self) -> Result<Option<String>> {
        self.get_sync_token().await
    }

    async fn get_presence_event(&self, user_id: &UserId) -> Result<Option<Raw<PresenceEvent>>> {
        self.get_presence_event(user_id).await
    }

    async fn get_state_event(
        &self,
        room_id: &RoomId,
        event_type: StateEventType,
        state_key: &str,
    ) -> Result<Option<Raw<AnySyncStateEvent>>> {
        self.get_state_event(room_id, event_type, state_key).await
    }

    async fn get_state_events(
        &self,
        room_id: &RoomId,
        event_type: StateEventType,
    ) -> Result<Vec<Raw<AnySyncStateEvent>>> {
        self.get_state_events(room_id, event_type).await
    }

    async fn get_profile(
        &self,
        room_id: &RoomId,
        user_id: &UserId,
    ) -> Result<Option<RoomMemberEventContent>> {
        self.get_profile(room_id, user_id).await
    }

    async fn get_member_event(
        &self,
        room_id: &RoomId,
        state_key: &UserId,
<<<<<<< HEAD
    ) -> Result<Option<EitherMemberEvent>> {
=======
    ) -> Result<Option<OriginalSyncRoomMemberEvent>> {
>>>>>>> 3490a9f7
        self.get_member_event(room_id, state_key).await
    }

    async fn get_user_ids(&self, room_id: &RoomId) -> Result<Vec<OwnedUserId>> {
        Ok(self.get_user_ids(room_id))
    }

    async fn get_invited_user_ids(&self, room_id: &RoomId) -> Result<Vec<OwnedUserId>> {
        Ok(self.get_invited_user_ids(room_id))
    }

    async fn get_joined_user_ids(&self, room_id: &RoomId) -> Result<Vec<OwnedUserId>> {
        Ok(self.get_joined_user_ids(room_id))
    }

    async fn get_room_infos(&self) -> Result<Vec<RoomInfo>> {
        Ok(self.get_room_infos())
    }

    async fn get_stripped_room_infos(&self) -> Result<Vec<RoomInfo>> {
        Ok(self.get_stripped_room_infos())
    }

    async fn get_users_with_display_name(
        &self,
        room_id: &RoomId,
        display_name: &str,
    ) -> Result<BTreeSet<OwnedUserId>> {
        Ok(self
            .display_names
            .get(room_id)
            .and_then(|d| d.get(display_name).map(|d| d.clone()))
            .unwrap_or_default())
    }

    async fn get_account_data_event(
        &self,
        event_type: GlobalAccountDataEventType,
    ) -> Result<Option<Raw<AnyGlobalAccountDataEvent>>> {
        self.get_account_data_event(event_type).await
    }

    async fn get_room_account_data_event(
        &self,
        room_id: &RoomId,
        event_type: RoomAccountDataEventType,
    ) -> Result<Option<Raw<AnyRoomAccountDataEvent>>> {
        self.get_room_account_data_event(room_id, event_type).await
    }

    async fn get_user_room_receipt_event(
        &self,
        room_id: &RoomId,
        receipt_type: ReceiptType,
        user_id: &UserId,
    ) -> Result<Option<(OwnedEventId, Receipt)>> {
        self.get_user_room_receipt_event(room_id, receipt_type, user_id).await
    }

    async fn get_event_room_receipt_events(
        &self,
        room_id: &RoomId,
        receipt_type: ReceiptType,
        event_id: &EventId,
    ) -> Result<Vec<(OwnedUserId, Receipt)>> {
        self.get_event_room_receipt_events(room_id, receipt_type, event_id).await
    }

    async fn get_custom_value(&self, key: &[u8]) -> Result<Option<Vec<u8>>> {
        self.get_custom_value(key).await
    }

    async fn set_custom_value(&self, key: &[u8], value: Vec<u8>) -> Result<Option<Vec<u8>>> {
        self.set_custom_value(key, value).await
    }

    async fn add_media_content(&self, request: &MediaRequest, data: Vec<u8>) -> Result<()> {
        self.add_media_content(request, data).await
    }

    async fn get_media_content(&self, request: &MediaRequest) -> Result<Option<Vec<u8>>> {
        self.get_media_content(request).await
    }

    async fn remove_media_content(&self, request: &MediaRequest) -> Result<()> {
        self.remove_media_content(request).await
    }

    async fn remove_media_content_for_uri(&self, uri: &MxcUri) -> Result<()> {
        self.remove_media_content_for_uri(uri).await
    }

    async fn remove_room(&self, room_id: &RoomId) -> Result<()> {
        self.remove_room(room_id).await
    }

    async fn room_timeline(
        &self,
        room_id: &RoomId,
    ) -> Result<Option<(BoxStream<Result<SyncRoomEvent>>, Option<String>)>> {
        self.room_timeline(room_id).await
    }
}

#[derive(Debug, Default)]
struct TimelineData {
    pub start: String,
    pub start_position: isize,
    pub end: Option<String>,
    pub end_position: isize,
    pub events: BTreeMap<isize, SyncRoomEvent>,
    pub event_id_to_position: HashMap<OwnedEventId, isize>,
}

#[cfg(test)]
mod tests {

    use super::{MemoryStore, Result, StateStore};

    async fn get_store() -> Result<impl StateStore> {
        Ok(MemoryStore::new())
    }

    statestore_integration_tests! { integration }
}<|MERGE_RESOLUTION|>--- conflicted
+++ resolved
@@ -47,11 +47,7 @@
 
 use super::{BoxStream, Result, RoomInfo, StateChanges, StateStore};
 use crate::{
-<<<<<<< HEAD
-    deserialized_responses::{EitherMemberEvent, MemberEvent, StrippedMemberEvent, SyncRoomEvent},
-=======
-    deserialized_responses::SyncRoomEvent,
->>>>>>> 3490a9f7
+    deserialized_responses::{SyncRoomEvent, MemberEvent},
     media::{MediaRequest, UniqueKey},
     StoreError,
 };
@@ -492,8 +488,7 @@
         &self,
         room_id: &RoomId,
         state_key: &UserId,
-<<<<<<< HEAD
-    ) -> Result<Option<EitherMemberEvent>> {
+    ) -> Result<Option<MemberEvent>> {
         if let Some(e) = self.members.get(room_id).and_then(|m| m.get(state_key).map(|m| m.clone())) {
             Ok(Some(e.into()))
         } else if let Some(e) = self.stripped_members.get(room_id).and_then(|m| m.get(state_key).map(|m| m.clone())) {
@@ -503,7 +498,7 @@
         }
     }
 
-    fn get_user_ids(&self, room_id: &RoomId) -> Vec<Box<UserId>> {
+    fn get_user_ids(&self, room_id: &RoomId) -> Vec<OwnedUserId> {
         if let Some(u) = self.members.get(room_id) {
             u.iter().map(|u| u.key().clone()).collect()
         } else  {
@@ -512,17 +507,6 @@
                 .map(|u| u.iter().map(|u| u.key().clone()).collect())
                 .unwrap_or_default()
         }
-=======
-    ) -> Result<Option<OriginalSyncRoomMemberEvent>> {
-        Ok(self.members.get(room_id).and_then(|m| m.get(state_key).map(|m| m.clone())))
-    }
-
-    fn get_user_ids(&self, room_id: &RoomId) -> Vec<OwnedUserId> {
-        self.members
-            .get(room_id)
-            .map(|u| u.iter().map(|u| u.key().clone()).collect())
-            .unwrap_or_default()
->>>>>>> 3490a9f7
     }
 
     fn get_invited_user_ids(&self, room_id: &RoomId) -> Vec<OwnedUserId> {
@@ -726,11 +710,7 @@
         &self,
         room_id: &RoomId,
         state_key: &UserId,
-<<<<<<< HEAD
-    ) -> Result<Option<EitherMemberEvent>> {
-=======
-    ) -> Result<Option<OriginalSyncRoomMemberEvent>> {
->>>>>>> 3490a9f7
+    ) -> Result<Option<MemberEvent>> {
         self.get_member_event(room_id, state_key).await
     }
 
