// Copyright 2020 The Matrix.org Foundation C.I.C.
//
// Licensed under the Apache License, Version 2.0 (the "License");
// you may not use this file except in compliance with the License.
// You may obtain a copy of the License at
//
//     http://www.apache.org/licenses/LICENSE-2.0
//
// Unless required by applicable law or agreed to in writing, software
// distributed under the License is distributed on an "AS IS" BASIS,
// WITHOUT WARRANTIES OR CONDITIONS OF ANY KIND, either express or implied.
// See the License for the specific language governing permissions and
// limitations under the License.

use std::{
    collections::HashMap,
    sync::{Arc, RwLock},
};

use async_trait::async_trait;
use gloo_utils::format::JsValueSerdeExt;
use indexed_db_futures::prelude::*;
use matrix_sdk_base::locks::Mutex;
use matrix_sdk_crypto::{
    olm::{
        IdentityKeys, InboundGroupSession, OlmMessageHash, OutboundGroupSession,
        PrivateCrossSigningIdentity, Session,
    },
    store::{
        caches::SessionStore, withheld::DirectWithheldInfo, BackupKeys, Changes, CryptoStore,
        CryptoStoreError, RoomKeyCounts,
    },
    GossipRequest, ReadOnlyAccount, ReadOnlyDevice, ReadOnlyUserIdentities, SecretInfo,
    TrackedUser,
};
use matrix_sdk_store_encryption::StoreCipher;
use ruma::{DeviceId, OwnedDeviceId, RoomId, TransactionId, UserId};
use serde::{de::DeserializeOwned, Serialize};
use wasm_bindgen::JsValue;
use web_sys::IdbKeyRange;

use crate::safe_encode::SafeEncode;

mod keys {
    // stores
    pub const CORE: &str = "core";

    pub const SESSION: &str = "session";
    pub const INBOUND_GROUP_SESSIONS: &str = "inbound_group_sessions";

    pub const OUTBOUND_GROUP_SESSIONS: &str = "outbound_group_sessions";

    pub const TRACKED_USERS: &str = "tracked_users";
    pub const OLM_HASHES: &str = "olm_hashes";

    pub const DEVICES: &str = "devices";
    pub const IDENTITIES: &str = "identities";

    pub const OUTGOING_SECRET_REQUESTS: &str = "outgoing_secret_requests";
    pub const UNSENT_SECRET_REQUESTS: &str = "unsent_secret_requests";
    pub const SECRET_REQUESTS_BY_INFO: &str = "secret_requests_by_info";
    pub const KEY_REQUEST: &str = "key_request";

<<<<<<< HEAD
    pub const DIRECT_WITHHELD_INFO: &str = "direct_withheld_info";

    // KEYS
=======
    // keys
>>>>>>> 508f1bc9
    pub const STORE_CIPHER: &str = "store_cipher";
    pub const ACCOUNT: &str = "account";
    pub const PRIVATE_IDENTITY: &str = "private_identity";

    // backup v1
    pub const BACKUP_KEYS: &str = "backup_keys";
    pub const BACKUP_KEY_V1: &str = "backup_key_v1";
    pub const RECOVERY_KEY_V1: &str = "recovery_key_v1";
}

/// An in-memory only store that will forget all the E2EE key once it's dropped.
pub struct IndexeddbCryptoStore {
    account_info: Arc<RwLock<Option<AccountInfo>>>,
    name: String,
    pub(crate) inner: IdbDatabase,

    store_cipher: Option<Arc<StoreCipher>>,

    session_cache: SessionStore,
}

impl std::fmt::Debug for IndexeddbCryptoStore {
    fn fmt(&self, f: &mut std::fmt::Formatter<'_>) -> std::fmt::Result {
        f.debug_struct("IndexeddbCryptoStore").field("name", &self.name).finish()
    }
}

#[derive(Debug, thiserror::Error)]
pub enum IndexeddbCryptoStoreError {
    #[error(transparent)]
    Json(#[from] serde_json::Error),
    #[error("DomException {name} ({code}): {message}")]
    DomException {
        /// DomException code
        code: u16,
        /// Specific name of the DomException
        name: String,
        /// Message given to the DomException
        message: String,
    },
    #[error(transparent)]
    CryptoStoreError(#[from] CryptoStoreError),
}

impl From<indexed_db_futures::web_sys::DomException> for IndexeddbCryptoStoreError {
    fn from(frm: indexed_db_futures::web_sys::DomException) -> IndexeddbCryptoStoreError {
        IndexeddbCryptoStoreError::DomException {
            name: frm.name(),
            message: frm.message(),
            code: frm.code(),
        }
    }
}

impl From<IndexeddbCryptoStoreError> for CryptoStoreError {
    fn from(frm: IndexeddbCryptoStoreError) -> CryptoStoreError {
        match frm {
            IndexeddbCryptoStoreError::Json(e) => CryptoStoreError::Serialization(e),
            IndexeddbCryptoStoreError::CryptoStoreError(e) => e,
            _ => CryptoStoreError::backend(frm),
        }
    }
}

type Result<A, E = IndexeddbCryptoStoreError> = std::result::Result<A, E>;

#[derive(Clone, Debug)]
pub struct AccountInfo {
    user_id: Arc<UserId>,
    device_id: Arc<DeviceId>,
    identity_keys: Arc<IdentityKeys>,
}

impl IndexeddbCryptoStore {
    pub(crate) async fn open_with_store_cipher(
        prefix: &str,
        store_cipher: Option<Arc<StoreCipher>>,
    ) -> Result<Self> {
        let name = format!("{prefix:0}::matrix-sdk-crypto");

        let current_version = 2.0;
        // Open my_db v1
        let mut db_req: OpenDbRequest = IdbDatabase::open_f64(&name, current_version)?;
        db_req.set_on_upgrade_needed(Some(|evt: &IdbVersionChangeEvent| -> Result<(), JsValue> {
            let old_version = evt.old_version();

            if old_version < 1.0 {
                // migrating to version 1
                let db = evt.db();

                db.create_object_store(keys::CORE)?;
                db.create_object_store(keys::SESSION)?;

                db.create_object_store(keys::INBOUND_GROUP_SESSIONS)?;
                db.create_object_store(keys::OUTBOUND_GROUP_SESSIONS)?;
                db.create_object_store(keys::TRACKED_USERS)?;
                db.create_object_store(keys::OLM_HASHES)?;
                db.create_object_store(keys::DEVICES)?;

                db.create_object_store(keys::IDENTITIES)?;
                db.create_object_store(keys::OUTGOING_SECRET_REQUESTS)?;
                db.create_object_store(keys::UNSENT_SECRET_REQUESTS)?;
                db.create_object_store(keys::SECRET_REQUESTS_BY_INFO)?;

                db.create_object_store(keys::BACKUP_KEYS)?;
            } else if old_version < 1.1 {
                // We changed how we store inbound group sessions, the key used to
                // be a trippled of `(room_id, sender_key, session_id)` now it's a
                // tuple of `(room_id, session_id)`
                //
                // Let's just drop the whole object store.

                let db = evt.db();

                db.delete_object_store(keys::INBOUND_GROUP_SESSIONS)?;
                db.create_object_store(keys::INBOUND_GROUP_SESSIONS)?;
            }

            if old_version < 2.0 {
                let db = evt.db();

                // We changed the way we store outbound session.
                // ShareInfo changed from a struct to an enum with struct variant.
                // Let's just discard the existing outbounds
                db.delete_object_store(KEYS::OUTBOUND_GROUP_SESSIONS)?;
                db.create_object_store(KEYS::OUTBOUND_GROUP_SESSIONS)?;

                // Support for MSC2399 withheld codes
                db.create_object_store(KEYS::DIRECT_WITHHELD_INFO)?;
            }

            Ok(())
        }));

        let db: IdbDatabase = db_req.into_future().await?;
        let session_cache = SessionStore::new();

        Ok(Self {
            name,
            session_cache,
            inner: db,
            store_cipher,
            account_info: RwLock::new(None).into(),
        })
    }

    /// Open a new `IndexeddbCryptoStore` with default name and no passphrase
    pub async fn open() -> Result<Self> {
        IndexeddbCryptoStore::open_with_store_cipher("crypto", None).await
    }

    fn encode_key<T>(&self, table_name: &str, key: T) -> JsValue
    where
        T: SafeEncode,
    {
        match &self.store_cipher {
            Some(cipher) => key.encode_secure(table_name, cipher),
            None => key.encode(),
        }
    }

    fn encode_to_range<T>(
        &self,
        table_name: &str,
        key: T,
    ) -> Result<IdbKeyRange, IndexeddbCryptoStoreError>
    where
        T: SafeEncode,
    {
        match &self.store_cipher {
            Some(cipher) => key.encode_to_range_secure(table_name, cipher),
            None => key.encode_to_range(),
        }
        .map_err(|e| IndexeddbCryptoStoreError::DomException {
            code: 0,
            name: "IdbKeyRangeMakeError".to_owned(),
            message: e,
        })
    }

    /// Open a new `IndexeddbCryptoStore` with given name and passphrase
    pub async fn open_with_passphrase(prefix: &str, passphrase: &str) -> Result<Self> {
        let name = format!("{prefix:0}::matrix-sdk-crypto-meta");

        let mut db_req: OpenDbRequest = IdbDatabase::open_f64(&name, 1.0)?;
        db_req.set_on_upgrade_needed(Some(|evt: &IdbVersionChangeEvent| -> Result<(), JsValue> {
            if evt.old_version() < 1.0 {
                // migrating to version 1
                let db = evt.db();

                db.create_object_store("matrix-sdk-crypto")?;
            }
            Ok(())
        }));

        let db: IdbDatabase = db_req.into_future().await?;

        let tx: IdbTransaction<'_> =
            db.transaction_on_one_with_mode("matrix-sdk-crypto", IdbTransactionMode::Readonly)?;
        let ob = tx.object_store("matrix-sdk-crypto")?;

        let store_cipher: Option<Vec<u8>> = ob
            .get(&JsValue::from_str(keys::STORE_CIPHER))?
            .await?
            .map(|k| k.into_serde())
            .transpose()?;

        let store_cipher = match store_cipher {
            Some(cipher) => StoreCipher::import(passphrase, &cipher)
                .map_err(|_| CryptoStoreError::UnpicklingError)?,
            None => {
                let cipher = StoreCipher::new().map_err(CryptoStoreError::backend)?;
                #[cfg(not(test))]
                let export = cipher.export(passphrase);
                #[cfg(test)]
                let export = cipher._insecure_export_fast_for_testing(passphrase);

                let tx: IdbTransaction<'_> = db.transaction_on_one_with_mode(
                    "matrix-sdk-crypto",
                    IdbTransactionMode::Readwrite,
                )?;
                let ob = tx.object_store("matrix-sdk-crypto")?;

                ob.put_key_val(
                    &JsValue::from_str(keys::STORE_CIPHER),
                    &JsValue::from_serde(&export.map_err(CryptoStoreError::backend)?)?,
                )?;
                tx.await.into_result()?;
                cipher
            }
        };

        // Must release the database access manually as it's not done when
        // dropping it.
        db.close();

        IndexeddbCryptoStore::open_with_store_cipher(prefix, Some(store_cipher.into())).await
    }

    /// Open a new `IndexeddbCryptoStore` with given name and no passphrase
    pub async fn open_with_name(name: &str) -> Result<Self> {
        IndexeddbCryptoStore::open_with_store_cipher(name, None).await
    }

    fn serialize_value(&self, value: &impl Serialize) -> Result<JsValue, CryptoStoreError> {
        if let Some(key) = &self.store_cipher {
            let value = key.encrypt_value(value).map_err(CryptoStoreError::backend)?;

            Ok(JsValue::from_serde(&value)?)
        } else {
            Ok(JsValue::from_serde(&value)?)
        }
    }

    fn deserialize_value<T: DeserializeOwned>(
        &self,
        value: JsValue,
    ) -> Result<T, CryptoStoreError> {
        if let Some(key) = &self.store_cipher {
            let value: Vec<u8> = value.into_serde()?;
            key.decrypt_value(&value).map_err(CryptoStoreError::backend)
        } else {
            Ok(value.into_serde()?)
        }
    }

    fn get_account_info(&self) -> Option<AccountInfo> {
        self.account_info.read().unwrap().clone()
    }
}

// Small hack to have the following macro invocation act as the appropriate
// trait impl block on wasm, but still be compiled on non-wasm as a regular
// impl block otherwise.
//
// The trait impl doesn't compile on non-wasm due to unfulfilled trait bounds,
// this hack allows us to still have most of rust-analyzer's IDE functionality
// within the impl block without having to set it up to check things against
// the wasm target (which would disable many other parts of the codebase).
#[cfg(target_arch = "wasm32")]
macro_rules! impl_crypto_store {
    ( $($body:tt)* ) => {
        #[async_trait(?Send)]
        impl CryptoStore for IndexeddbCryptoStore {
            type Error = IndexeddbCryptoStoreError;

            $($body)*
        }
    };
}

#[cfg(not(target_arch = "wasm32"))]
macro_rules! impl_crypto_store {
    ( $($body:tt)* ) => {
        impl IndexeddbCryptoStore {
            $($body)*
        }
    };
}

impl_crypto_store! {
    async fn save_changes(&self, changes: Changes) -> Result<()> {
        let mut stores: Vec<&str> = [
            (changes.account.is_some() || changes.private_identity.is_some(), keys::CORE),
            (changes.recovery_key.is_some() || changes.backup_version.is_some(), keys::BACKUP_KEYS),
            (!changes.sessions.is_empty(), keys::SESSION),
            (
                !changes.devices.new.is_empty()
                    || !changes.devices.changed.is_empty()
                    || !changes.devices.deleted.is_empty(),
                keys::DEVICES,
            ),
            (
                !changes.identities.new.is_empty() || !changes.identities.changed.is_empty(),
                keys::IDENTITIES,
            ),
<<<<<<< HEAD
            (!changes.inbound_group_sessions.is_empty(), KEYS::INBOUND_GROUP_SESSIONS),
            (!changes.outbound_group_sessions.is_empty(), KEYS::OUTBOUND_GROUP_SESSIONS),
            (!changes.message_hashes.is_empty(), KEYS::OLM_HASHES),
            (!changes.withheld_session_info.is_empty(), KEYS::DIRECT_WITHHELD_INFO),
=======
            (!changes.inbound_group_sessions.is_empty(), keys::INBOUND_GROUP_SESSIONS),
            (!changes.outbound_group_sessions.is_empty(), keys::OUTBOUND_GROUP_SESSIONS),
            (!changes.message_hashes.is_empty(), keys::OLM_HASHES),
>>>>>>> 508f1bc9
        ]
        .iter()
        .filter_map(|(id, key)| if *id { Some(*key) } else { None })
        .collect();

        if !changes.key_requests.is_empty() {
            stores.extend([
                keys::SECRET_REQUESTS_BY_INFO,
                keys::UNSENT_SECRET_REQUESTS,
                keys::OUTGOING_SECRET_REQUESTS,
            ])
        }

        if stores.is_empty() {
            // nothing to do, quit early
            return Ok(());
        }

        let tx =
            self.inner.transaction_on_multi_with_mode(&stores, IdbTransactionMode::Readwrite)?;

        let account_pickle = if let Some(account) = changes.account {
            let account_info = AccountInfo {
                user_id: account.user_id.clone(),
                device_id: account.device_id.clone(),
                identity_keys: account.identity_keys.clone(),
            };

            *self.account_info.write().unwrap() = Some(account_info);
            Some(account.pickle().await)
        } else {
            None
        };

        let private_identity_pickle =
            if let Some(i) = changes.private_identity { Some(i.pickle().await) } else { None };

        let recovery_key_pickle = changes.recovery_key;
        let backup_version = changes.backup_version;

        if let Some(a) = &account_pickle {
            tx.object_store(keys::CORE)?
                .put_key_val(&JsValue::from_str(keys::ACCOUNT), &self.serialize_value(&a)?)?;
        }

        if let Some(i) = &private_identity_pickle {
            tx.object_store(keys::CORE)?.put_key_val(
                &JsValue::from_str(keys::PRIVATE_IDENTITY),
                &self.serialize_value(i)?,
            )?;
        }

        if let Some(a) = &recovery_key_pickle {
            tx.object_store(keys::BACKUP_KEYS)?.put_key_val(
                &JsValue::from_str(keys::RECOVERY_KEY_V1),
                &self.serialize_value(&a)?,
            )?;
        }

        if let Some(a) = &backup_version {
            tx.object_store(keys::BACKUP_KEYS)?
                .put_key_val(&JsValue::from_str(keys::BACKUP_KEY_V1), &self.serialize_value(&a)?)?;
        }


        if !changes.sessions.is_empty() {
            let sessions = tx.object_store(keys::SESSION)?;

            for session in &changes.sessions {
                let sender_key = session.sender_key().to_base64();
                let session_id = session.session_id();

                let pickle = session.pickle().await;
                let key = self.encode_key(keys::SESSION, (&sender_key, session_id));

                sessions.put_key_val(&key, &self.serialize_value(&pickle)?)?;

            }
        }

        if !changes.inbound_group_sessions.is_empty() {
            let sessions = tx.object_store(keys::INBOUND_GROUP_SESSIONS)?;

            for session in changes.inbound_group_sessions {
                let room_id = session.room_id();
                let session_id = session.session_id();
                let key = self.encode_key(keys::INBOUND_GROUP_SESSIONS, (room_id, session_id));
                let pickle = session.pickle().await;

                sessions.put_key_val(&key, &self.serialize_value(&pickle)?)?;
            }
        }

        if !changes.outbound_group_sessions.is_empty() {
            let sessions = tx.object_store(keys::OUTBOUND_GROUP_SESSIONS)?;

            for session in changes.outbound_group_sessions {
                let room_id = session.room_id();
                let pickle = session.pickle().await;
                sessions.put_key_val(
                    &self.encode_key(keys::OUTBOUND_GROUP_SESSIONS, room_id),
                    &self.serialize_value(&pickle)?,
                )?;
            }
        }

        let device_changes = changes.devices;
        let identity_changes = changes.identities;
        let olm_hashes = changes.message_hashes;
        let key_requests = changes.key_requests;
        let withheld_session_info = changes.withheld_session_info;

        if !device_changes.new.is_empty() || !device_changes.changed.is_empty() {
            let device_store = tx.object_store(keys::DEVICES)?;
            for device in device_changes.new.iter().chain(&device_changes.changed) {
                let key = self.encode_key(keys::DEVICES, (device.user_id(), device.device_id()));
                let device = self.serialize_value(&device)?;

                device_store.put_key_val(&key, &device)?;
            }
        }

        if !device_changes.deleted.is_empty() {
            let device_store = tx.object_store(keys::DEVICES)?;

            for device in &device_changes.deleted {
                let key = self.encode_key(keys::DEVICES, (device.user_id(), device.device_id()));
                device_store.delete(&key)?;
            }
        }

        if !identity_changes.changed.is_empty() || !identity_changes.new.is_empty() {
            let identities = tx.object_store(keys::IDENTITIES)?;
            for identity in identity_changes.changed.iter().chain(&identity_changes.new) {
                identities.put_key_val(
                    &self.encode_key(keys::IDENTITIES, identity.user_id()),
                    &self.serialize_value(&identity)?,
                )?;
            }
        }

        if !olm_hashes.is_empty() {
            let hashes = tx.object_store(keys::OLM_HASHES)?;
            for hash in &olm_hashes {
                hashes.put_key_val(
                    &self.encode_key(keys::OLM_HASHES, (&hash.sender_key, &hash.hash)),
                    &JsValue::TRUE,
                )?;
            }
        }

        if !key_requests.is_empty() {
            let secret_requests_by_info = tx.object_store(keys::SECRET_REQUESTS_BY_INFO)?;
            let unsent_secret_requests = tx.object_store(keys::UNSENT_SECRET_REQUESTS)?;
            let outgoing_secret_requests = tx.object_store(keys::OUTGOING_SECRET_REQUESTS)?;
            for key_request in &key_requests {
                let key_request_id =
                    self.encode_key(keys::KEY_REQUEST, key_request.request_id.as_str());
                secret_requests_by_info.put_key_val(
                    &self.encode_key(keys::KEY_REQUEST, key_request.info.as_key()),
                    &key_request_id,
                )?;

                if key_request.sent_out {
                    unsent_secret_requests.delete(&key_request_id)?;
                    outgoing_secret_requests
                        .put_key_val(&key_request_id, &self.serialize_value(&key_request)?)?;
                } else {
                    outgoing_secret_requests.delete(&key_request_id)?;
                    unsent_secret_requests
                        .put_key_val(&key_request_id, &self.serialize_value(&key_request)?)?;
                }
            }
        }

        if !withheld_session_info.is_empty() {
            let withhelds = tx.object_store(KEYS::DIRECT_WITHHELD_INFO)?;

            for info in withheld_session_info {
                let room_id = info.room_id.to_owned();
                let session_id = info.session_id.to_owned();
                let key = self.encode_key(KEYS::DIRECT_WITHHELD_INFO, (session_id, room_id));
                withhelds.put_key_val(&key, &self.serialize_value(&info)?)?;
            }
        }

        tx.await.into_result()?;

        // all good, let's update our caches:indexeddb
        for session in changes.sessions {
            self.session_cache.add(session).await;
        }

        Ok(())
    }

    async fn load_tracked_users(&self) -> Result<Vec<TrackedUser>> {
        let tx = self
            .inner
            .transaction_on_one_with_mode(keys::TRACKED_USERS, IdbTransactionMode::Readonly)?;
        let os = tx.object_store(keys::TRACKED_USERS)?;
        let user_ids = os.get_all_keys()?.await?;

        let mut users = Vec::new();

        for user_id in user_ids.iter() {
            let dirty: bool =
                !matches!(os.get(&user_id)?.await?.map(|v| v.into_serde()), Some(Ok(false)));
            let Some(Ok(user_id)) = user_id.as_string().map(UserId::parse) else { continue };

            users.push(TrackedUser { user_id, dirty });
        }

        Ok(users)
    }

    async fn get_outbound_group_session(
        &self,
        room_id: &RoomId,
    ) -> Result<Option<OutboundGroupSession>> {
        let account_info = self.get_account_info().ok_or(CryptoStoreError::AccountUnset)?;
        if let Some(value) = self
            .inner
            .transaction_on_one_with_mode(
                keys::OUTBOUND_GROUP_SESSIONS,
                IdbTransactionMode::Readonly,
            )?
            .object_store(keys::OUTBOUND_GROUP_SESSIONS)?
            .get(&self.encode_key(keys::OUTBOUND_GROUP_SESSIONS, room_id))?
            .await?
        {
            Ok(Some(
                OutboundGroupSession::from_pickle(
                    account_info.device_id,
                    account_info.identity_keys,
                    self.deserialize_value(value)?,
                )
                .map_err(CryptoStoreError::from)?,
            ))
        } else {
            Ok(None)
        }
    }

    async fn get_outgoing_secret_requests(
        &self,
        request_id: &TransactionId,
    ) -> Result<Option<GossipRequest>> {
        // in this internal we expect key to already be escaped or encrypted
        let jskey = JsValue::from_str(request_id.as_str());
        let dbs = [keys::OUTGOING_SECRET_REQUESTS, keys::UNSENT_SECRET_REQUESTS];
        let tx = self.inner.transaction_on_multi_with_mode(&dbs, IdbTransactionMode::Readonly)?;

        let request = tx
            .object_store(keys::OUTGOING_SECRET_REQUESTS)?
            .get(&jskey)?
            .await?
            .map(|i| self.deserialize_value(i))
            .transpose()?;

        Ok(match request {
            None => tx
                .object_store(keys::UNSENT_SECRET_REQUESTS)?
                .get(&jskey)?
                .await?
                .map(|i| self.deserialize_value(i))
                .transpose()?,
            Some(request) => Some(request),
        })
    }

    async fn load_account(&self) -> Result<Option<ReadOnlyAccount>> {
        if let Some(pickle) = self
            .inner
            .transaction_on_one_with_mode(keys::CORE, IdbTransactionMode::Readonly)?
            .object_store(keys::CORE)?
            .get(&JsValue::from_str(keys::ACCOUNT))?
            .await?
        {
            let pickle = self.deserialize_value(pickle)?;

            let account = ReadOnlyAccount::from_pickle(pickle).map_err(CryptoStoreError::from)?;

            let account_info = AccountInfo {
                user_id: account.user_id.clone(),
                device_id: account.device_id.clone(),
                identity_keys: account.identity_keys.clone(),
            };

            *self.account_info.write().unwrap() = Some(account_info);

            Ok(Some(account))
        } else {
            Ok(None)
        }
    }

    async fn save_account(&self, account: ReadOnlyAccount) -> Result<()> {
        self.save_changes(Changes { account: Some(account), ..Default::default() })
            .await
    }

    async fn load_identity(&self) -> Result<Option<PrivateCrossSigningIdentity>> {
        if let Some(pickle) = self
            .inner
            .transaction_on_one_with_mode(keys::CORE, IdbTransactionMode::Readonly)?
            .object_store(keys::CORE)?
            .get(&JsValue::from_str(keys::PRIVATE_IDENTITY))?
            .await?
        {
            let pickle = self.deserialize_value(pickle)?;

            Ok(Some(
                PrivateCrossSigningIdentity::from_pickle(pickle)
                    .await
                    .map_err(|_| CryptoStoreError::UnpicklingError)?,
            ))
        } else {
            Ok(None)
        }
    }

    async fn get_sessions(&self, sender_key: &str) -> Result<Option<Arc<Mutex<Vec<Session>>>>> {
        let account_info = self.get_account_info().ok_or(CryptoStoreError::AccountUnset)?;

        if self.session_cache.get(sender_key).is_none() {
            let range = self.encode_to_range(keys::SESSION, sender_key)?;
            let sessions: Vec<Session> = self
                .inner
                .transaction_on_one_with_mode(keys::SESSION, IdbTransactionMode::Readonly)?
                .object_store(keys::SESSION)?
                .get_all_with_key(&range)?
                .await?
                .iter()
                .filter_map(|f| match self.deserialize_value(f) {
                    Ok(p) => Some(Session::from_pickle(
                        account_info.user_id.clone(),
                        account_info.device_id.clone(),
                        account_info.identity_keys.clone(),
                        p,
                    )),
                    _ => None,
                })
                .collect::<Vec<Session>>();

            self.session_cache.set_for_sender(sender_key, sessions);
        }

        Ok(self.session_cache.get(sender_key))
    }

    async fn get_inbound_group_session(
        &self,
        room_id: &RoomId,
        session_id: &str,
    ) -> Result<Option<InboundGroupSession>> {
        let key = self.encode_key(keys::INBOUND_GROUP_SESSIONS, (room_id, session_id));
        if let Some(pickle) = self
            .inner
            .transaction_on_one_with_mode(
                keys::INBOUND_GROUP_SESSIONS,
                IdbTransactionMode::Readonly,
            )?
            .object_store(keys::INBOUND_GROUP_SESSIONS)?
            .get(&key)?
            .await?
        {
            let pickle = self.deserialize_value(pickle)?;
            Ok(Some(InboundGroupSession::from_pickle(pickle).map_err(CryptoStoreError::from)?))
        } else {
            Ok(None)
        }
    }

    async fn get_inbound_group_sessions(&self) -> Result<Vec<InboundGroupSession>> {
        Ok(self
            .inner
            .transaction_on_one_with_mode(
                keys::INBOUND_GROUP_SESSIONS,
                IdbTransactionMode::Readonly,
            )?
            .object_store(keys::INBOUND_GROUP_SESSIONS)?
            .get_all()?
            .await?
            .iter()
            .filter_map(|i| self.deserialize_value(i).ok())
            .filter_map(|p| InboundGroupSession::from_pickle(p).ok())
            .collect())
    }

    async fn inbound_group_session_counts(&self) -> Result<RoomKeyCounts> {
        let all = self.get_inbound_group_sessions().await?;
        let backed_up = all.iter().filter(|s| s.backed_up()).count();

        Ok(RoomKeyCounts { total: all.len(), backed_up })
    }

    async fn inbound_group_sessions_for_backup(
        &self,
        limit: usize,
    ) -> Result<Vec<InboundGroupSession>> {
        Ok(self
            .get_inbound_group_sessions()
            .await?
            .into_iter()
            .filter(|s| !s.backed_up())
            .take(limit)
            .collect())
    }

    async fn reset_backup_state(&self) -> Result<()> {
        let inbound_group_sessions = self
            .get_inbound_group_sessions()
            .await?
            .into_iter()
            .filter(|s| {
                if s.backed_up() {
                    s.reset_backup_state();
                    true
                } else {
                    false
                }
            })
            .collect::<Vec<_>>();
        if !inbound_group_sessions.is_empty() {
            let changes = Changes { inbound_group_sessions, ..Default::default() };
            self.save_changes(changes).await?;
        }
        Ok(())
    }

    async fn save_tracked_users(&self, users: &[(&UserId, bool)]) -> Result<()> {
        let tx = self
            .inner
            .transaction_on_one_with_mode(keys::TRACKED_USERS, IdbTransactionMode::Readwrite)?;
        let os = tx.object_store(keys::TRACKED_USERS)?;

        for (user, dirty) in users {
            os.put_key_val(&JsValue::from_str(user.as_str()), &JsValue::from(*dirty))?;
        }

        tx.await.into_result()?;
        Ok(())
    }

    async fn get_device(
        &self,
        user_id: &UserId,
        device_id: &DeviceId,
    ) -> Result<Option<ReadOnlyDevice>> {
        let key = self.encode_key(keys::DEVICES, (user_id, device_id));
        Ok(self
            .inner
            .transaction_on_one_with_mode(keys::DEVICES, IdbTransactionMode::Readonly)?
            .object_store(keys::DEVICES)?
            .get(&key)?
            .await?
            .map(|i| self.deserialize_value(i))
            .transpose()?)
    }

    async fn get_user_devices(
        &self,
        user_id: &UserId,
    ) -> Result<HashMap<OwnedDeviceId, ReadOnlyDevice>> {
        let range = self.encode_to_range(keys::DEVICES, user_id)?;
        Ok(self
            .inner
            .transaction_on_one_with_mode(keys::DEVICES, IdbTransactionMode::Readonly)?
            .object_store(keys::DEVICES)?
            .get_all_with_key(&range)?
            .await?
            .iter()
            .filter_map(|d| {
                let d: ReadOnlyDevice = self.deserialize_value(d).ok()?;
                Some((d.device_id().to_owned(), d))
            })
            .collect::<HashMap<_, _>>())
    }

    async fn get_user_identity(&self, user_id: &UserId) -> Result<Option<ReadOnlyUserIdentities>> {
        Ok(self
            .inner
            .transaction_on_one_with_mode(keys::IDENTITIES, IdbTransactionMode::Readonly)?
            .object_store(keys::IDENTITIES)?
            .get(&self.encode_key(keys::IDENTITIES, user_id))?
            .await?
            .map(|i| self.deserialize_value(i))
            .transpose()?)
    }

    async fn is_message_known(&self, hash: &OlmMessageHash) -> Result<bool> {
        Ok(self
            .inner
            .transaction_on_one_with_mode(keys::OLM_HASHES, IdbTransactionMode::Readonly)?
            .object_store(keys::OLM_HASHES)?
            .get(&self.encode_key(keys::OLM_HASHES, (&hash.sender_key, &hash.hash)))?
            .await?
            .is_some())
    }

    async fn get_secret_request_by_info(
        &self,
        key_info: &SecretInfo,
    ) -> Result<Option<GossipRequest>> {
        let id = self
            .inner
            .transaction_on_one_with_mode(
                keys::SECRET_REQUESTS_BY_INFO,
                IdbTransactionMode::Readonly,
            )?
            .object_store(keys::SECRET_REQUESTS_BY_INFO)?
            .get(&self.encode_key(keys::KEY_REQUEST, key_info.as_key()))?
            .await?
            .and_then(|i| i.as_string());
        if let Some(id) = id {
            self.get_outgoing_secret_requests(id.as_str().into()).await
        } else {
            Ok(None)
        }
    }

    async fn get_unsent_secret_requests(&self) -> Result<Vec<GossipRequest>> {
        Ok(self
            .inner
            .transaction_on_one_with_mode(
                keys::UNSENT_SECRET_REQUESTS,
                IdbTransactionMode::Readonly,
            )?
            .object_store(keys::UNSENT_SECRET_REQUESTS)?
            .get_all()?
            .await?
            .iter()
            .filter_map(|i| self.deserialize_value(i).ok())
            .collect())
    }

    async fn delete_outgoing_secret_requests(&self, request_id: &TransactionId) -> Result<()> {
        let jskey = self.encode_key(keys::KEY_REQUEST, request_id); //.as_str());
        let dbs = [
            keys::OUTGOING_SECRET_REQUESTS,
            keys::UNSENT_SECRET_REQUESTS,
            keys::SECRET_REQUESTS_BY_INFO,
        ];
        let tx = self.inner.transaction_on_multi_with_mode(&dbs, IdbTransactionMode::Readwrite)?;

        let request: Option<GossipRequest> = tx
            .object_store(keys::OUTGOING_SECRET_REQUESTS)?
            .get(&jskey)?
            .await?
            .map(|i| self.deserialize_value(i))
            .transpose()?;

        let request = match request {
            None => tx
                .object_store(keys::UNSENT_SECRET_REQUESTS)?
                .get(&jskey)?
                .await?
                .map(|i| self.deserialize_value(i))
                .transpose()?,
            Some(request) => Some(request),
        };

        if let Some(inner) = request {
            tx.object_store(keys::SECRET_REQUESTS_BY_INFO)?
                .delete(&self.encode_key(keys::KEY_REQUEST, inner.info.as_key()))?;
        }

        tx.object_store(keys::UNSENT_SECRET_REQUESTS)?.delete(&jskey)?;
        tx.object_store(keys::OUTGOING_SECRET_REQUESTS)?.delete(&jskey)?;

        tx.await.into_result().map_err(|e| e.into())
    }

    async fn load_backup_keys(&self) -> Result<BackupKeys> {
        let key = {
            let tx = self
                .inner
                .transaction_on_one_with_mode(keys::BACKUP_KEYS, IdbTransactionMode::Readonly)?;
            let store = tx.object_store(keys::BACKUP_KEYS)?;

            let backup_version = store
                .get(&JsValue::from_str(keys::BACKUP_KEY_V1))?
                .await?
                .map(|i| self.deserialize_value(i))
                .transpose()?;

            let recovery_key = store
                .get(&JsValue::from_str(keys::RECOVERY_KEY_V1))?
                .await?
                .map(|i| self.deserialize_value(i))
                .transpose()?;

            BackupKeys { backup_version, recovery_key }
        };

        Ok(key)
    }

    async fn get_withheld_info(
        &self,
        room_id: &RoomId,
        session_id: &str,
    ) -> Result<Option<DirectWithheldInfo>> {
        let key = self.encode_key(KEYS::DIRECT_WITHHELD_INFO, (session_id, room_id));
        if let Some(pickle) = self
            .inner
            .transaction_on_one_with_mode(
                KEYS::DIRECT_WITHHELD_INFO,
                IdbTransactionMode::Readonly,
            )?
            .object_store(KEYS::DIRECT_WITHHELD_INFO)?
            .get(&key)?
            .await?
        {
            let info = self.deserialize_value(pickle)?;
            Ok(Some(info))
        } else {
            Ok(None)
        }
    }

}

impl Drop for IndexeddbCryptoStore {
    fn drop(&mut self) {
        // Must release the database access manually as it's not done when
        // dropping it.
        self.inner.close();
    }
}

#[cfg(all(test, target_arch = "wasm32"))]
mod tests {
    use matrix_sdk_crypto::cryptostore_integration_tests;

    use super::IndexeddbCryptoStore;

    wasm_bindgen_test::wasm_bindgen_test_configure!(run_in_browser);

    async fn get_store(name: &str, passphrase: Option<&str>) -> IndexeddbCryptoStore {
        match passphrase {
            Some(pass) => IndexeddbCryptoStore::open_with_passphrase(name, pass)
                .await
                .expect("Can't create a passphrase protected store"),
            None => IndexeddbCryptoStore::open_with_name(name)
                .await
                .expect("Can't create store without passphrase"),
        }
    }
    cryptostore_integration_tests!();
}

#[cfg(all(test, target_arch = "wasm32"))]
#[rustfmt::skip]
mod encrypted_tests {
    use super::IndexeddbCryptoStore;
    use matrix_sdk_crypto::cryptostore_integration_tests;

    wasm_bindgen_test::wasm_bindgen_test_configure!(run_in_browser);

    async fn get_store(name: &str, passphrase: Option<&str>) -> IndexeddbCryptoStore {
        let pass = passphrase.unwrap_or(name);
        IndexeddbCryptoStore::open_with_passphrase(name, pass)
            .await
            .expect("Can't create a passphrase protected store")
    }

    // FIXME: the tests pass, if run one by one, but run all together locally,
    //        as well as CI fails... see matrix-org/matrix-rust-sdk#661
    //     cryptostore_integration_tests!();
}<|MERGE_RESOLUTION|>--- conflicted
+++ resolved
@@ -61,13 +61,9 @@
     pub const SECRET_REQUESTS_BY_INFO: &str = "secret_requests_by_info";
     pub const KEY_REQUEST: &str = "key_request";
 
-<<<<<<< HEAD
     pub const DIRECT_WITHHELD_INFO: &str = "direct_withheld_info";
 
-    // KEYS
-=======
     // keys
->>>>>>> 508f1bc9
     pub const STORE_CIPHER: &str = "store_cipher";
     pub const ACCOUNT: &str = "account";
     pub const PRIVATE_IDENTITY: &str = "private_identity";
@@ -384,16 +380,10 @@
                 !changes.identities.new.is_empty() || !changes.identities.changed.is_empty(),
                 keys::IDENTITIES,
             ),
-<<<<<<< HEAD
-            (!changes.inbound_group_sessions.is_empty(), KEYS::INBOUND_GROUP_SESSIONS),
-            (!changes.outbound_group_sessions.is_empty(), KEYS::OUTBOUND_GROUP_SESSIONS),
-            (!changes.message_hashes.is_empty(), KEYS::OLM_HASHES),
-            (!changes.withheld_session_info.is_empty(), KEYS::DIRECT_WITHHELD_INFO),
-=======
             (!changes.inbound_group_sessions.is_empty(), keys::INBOUND_GROUP_SESSIONS),
             (!changes.outbound_group_sessions.is_empty(), keys::OUTBOUND_GROUP_SESSIONS),
             (!changes.message_hashes.is_empty(), keys::OLM_HASHES),
->>>>>>> 508f1bc9
+            (!changes.withheld_session_info.is_empty(), keys::DIRECT_WITHHELD_INFO),
         ]
         .iter()
         .filter_map(|(id, key)| if *id { Some(*key) } else { None })
